--- conflicted
+++ resolved
@@ -29,13 +29,9 @@
 
 ### Run LWN article example
 
-<<<<<<< HEAD
+`
 Running `make run_lwn` executes `cargo run` on the development environment, and running `make run_lwn_container` executes it inside the container.
 Currently running code equivalent to [kvm_ioctls' example](https://docs.rs/kvm-ioctls/latest/kvm_ioctls/#example---running-a-vm-on-x86_64)
-=======
-Running `make run` executes `cargo run` on the development environment, and running `make run_container` executes it inside the container.
-Currently running code equivalent to the example of LVM article 「[Using the KVM API](https://lwn.net/Articles/658511/)」and similar to [kvm_ioctls' example](https://docs.rs/kvm-ioctls/latest/kvm_ioctls/#example---running-a-vm-on-x86_64)
->>>>>>> 25132e46
 
 ```bash
 # Execute on development environment
